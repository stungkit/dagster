from abc import abstractmethod
from enum import Enum
from typing import (
    TYPE_CHECKING,
    Dict,
    FrozenSet,
    List,
    NamedTuple,
    Optional,
    Sequence,
    Set,
    Tuple,
    Type,
    Union,
    cast,
)

import dagster._check as check
from dagster._core.definitions.utils import validate_tags
from dagster._serdes.serdes import DefaultEnumSerializer, whitelist_for_serdes
from dagster._utils import merge_dicts

from .handle import ResolvedFromDynamicStepHandle, StepHandle, UnresolvedStepHandle
from .inputs import StepInput, UnresolvedCollectStepInput, UnresolvedMappedStepInput
from .objects import StepKeyOutputNamePair
from .outputs import StepOutput

if TYPE_CHECKING:
    from dagster._core.definitions.dependency import Node, NodeHandle
    from dagster._core.definitions.hook_definition import HookDefinition


class StepKindSerializer(DefaultEnumSerializer):
    @classmethod
    def value_from_storage_str(cls, storage_str: str, klass: Type) -> Enum:
        # old name for unresolved mapped
        if storage_str == "UNRESOLVED":
            value = "UNRESOLVED_MAPPED"
        else:
            value = storage_str
        return super().value_from_storage_str(value, klass)


@whitelist_for_serdes(serializer=StepKindSerializer)
class StepKind(Enum):
    COMPUTE = "COMPUTE"
    UNRESOLVED_MAPPED = "UNRESOLVED_MAPPED"
    UNRESOLVED_COLLECT = "UNRESOLVED_COLLECT"


def is_executable_step(step: Union["ExecutionStep", "UnresolvedMappedExecutionStep"]) -> bool:
    # This function is set up defensively to ensure new step types handled properly
    if isinstance(step, ExecutionStep):
        return True
    elif isinstance(step, UnresolvedMappedExecutionStep):
        return False
    else:
        check.failed(f"Unexpected execution step type {step}")


class IExecutionStep:
    @property
    @abstractmethod
    def handle(self) -> Union[StepHandle, UnresolvedStepHandle, ResolvedFromDynamicStepHandle]:
        pass

    @property
    @abstractmethod
    def key(self) -> str:
        pass

    @property
    @abstractmethod
    def solid_handle(self) -> "NodeHandle":
        pass

    @property
    @abstractmethod
    def kind(self) -> StepKind:
        pass

    @property
    @abstractmethod
    def tags(self) -> Optional[Dict[str, str]]:
        pass

    @property
    @abstractmethod
    def step_inputs(
        self,
    ) -> Sequence[Union[StepInput, UnresolvedCollectStepInput, UnresolvedMappedStepInput]]:
        pass

    @property
    @abstractmethod
    def step_outputs(self) -> Sequence[StepOutput]:
        pass

    @abstractmethod
    def step_input_named(
        self, name: str
    ) -> Union[StepInput, UnresolvedCollectStepInput, UnresolvedMappedStepInput]:
        pass

    @abstractmethod
    def step_output_named(self, name: str) -> StepOutput:
        pass


class ExecutionStep(
    NamedTuple(
        "_ExecutionStep",
        [
            ("handle", Union[StepHandle, ResolvedFromDynamicStepHandle]),
            ("pipeline_name", str),
            ("step_input_dict", Dict[str, StepInput]),
            ("step_output_dict", Dict[str, StepOutput]),
            ("tags", Dict[str, str]),
            ("logging_tags", Dict[str, str]),
            ("key", str),
        ],
    ),
    IExecutionStep,
):
    """
    A fully resolved step in the execution graph.
    """

    def __new__(
        cls,
        handle: Union[StepHandle, ResolvedFromDynamicStepHandle],
        pipeline_name: str,
        step_inputs: List[StepInput],
        step_outputs: List[StepOutput],
        tags: Optional[Dict[str, str]],
        logging_tags: Optional[Dict[str, str]] = None,
        key: Optional[str] = None,
    ):
        return super(ExecutionStep, cls).__new__(
            cls,
            handle=check.inst_param(handle, "handle", (StepHandle, ResolvedFromDynamicStepHandle)),
            pipeline_name=check.str_param(pipeline_name, "pipeline_name"),
            step_input_dict={
                si.name: si
                for si in check.list_param(step_inputs, "step_inputs", of_type=StepInput)
            },
            step_output_dict={
                so.name: so
                for so in check.list_param(step_outputs, "step_outputs", of_type=StepOutput)
            },
            tags=validate_tags(check.opt_dict_param(tags, "tags", key_type=str)),
            logging_tags=merge_dicts(
                {
                    "step_key": handle.to_key(),
                    "pipeline_name": pipeline_name,
                    "solid_name": handle.solid_handle.name,
                },
                check.opt_dict_param(logging_tags, "logging_tags"),
            ),
            # mypy can't tell that if default is set, this is guaranteed to be a str
            key=cast(str, check.opt_str_param(key, "key", default=handle.to_key())),
        )

    @property
    def solid_handle(self) -> "NodeHandle":
        return self.handle.solid_handle

    @property
    def solid_name(self) -> str:
        return self.solid_handle.name

    @property
    def kind(self) -> StepKind:
        return StepKind.COMPUTE

    @property
    def step_outputs(self) -> List[StepOutput]:
        return list(self.step_output_dict.values())

    @property
    def step_inputs(self) -> List[StepInput]:
        return list(self.step_input_dict.values())

    def has_step_output(self, name: str) -> bool:
        check.str_param(name, "name")
        return name in self.step_output_dict

    def step_output_named(self, name: str) -> StepOutput:
        check.str_param(name, "name")
        return self.step_output_dict[name]

    def has_step_input(self, name: str) -> bool:
        check.str_param(name, "name")
        return name in self.step_input_dict

    def step_input_named(self, name: str) -> StepInput:
        check.str_param(name, "name")
        return self.step_input_dict[name]

    def get_execution_dependency_keys(self) -> Set[str]:
        deps = set()
        for inp in self.step_inputs:
            deps.update(inp.dependency_keys)
        return deps

    def get_mapping_key(self):
        if isinstance(self.handle, ResolvedFromDynamicStepHandle):
            return self.handle.mapping_key

        return None




class UnresolvedMappedExecutionStep(
    NamedTuple(
        "_UnresolvedMappedExecutionStep",
        [
            ("handle", UnresolvedStepHandle),
            ("pipeline_name", str),
            ("step_input_dict", Dict[str, Union[StepInput, UnresolvedMappedStepInput]]),
            ("step_output_dict", Dict[str, StepOutput]),
            ("tags", Dict[str, str]),
            ("partially_resolved_by_keys", List[str]),
        ],
    ),
    IExecutionStep,
):
    """
    A placeholder step that will become N ExecutionSteps once the upstream dynamic output resolves in to N mapping keys.
    """

    def __new__(
        cls,
        handle: UnresolvedStepHandle,
        pipeline_name: str,
        step_inputs: List[Union[StepInput, UnresolvedMappedStepInput]],
        step_outputs: List[StepOutput],
        tags: Optional[Dict[str, str]],
        partially_resolved_by_keys: Optional[List[str]] = None,
    ):
        return super(UnresolvedMappedExecutionStep, cls).__new__(
            cls,
            handle=check.inst_param(handle, "handle", UnresolvedStepHandle),
            pipeline_name=check.str_param(pipeline_name, "pipeline_name"),
            step_input_dict={
                si.name: si
                for si in check.list_param(
                    step_inputs, "step_inputs", of_type=(StepInput, UnresolvedMappedStepInput)
                )
            },
            step_output_dict={
                so.name: so
                for so in check.list_param(step_outputs, "step_outputs", of_type=StepOutput)
            },
            tags=check.opt_dict_param(tags, "tags", key_type=str),
            partially_resolved_by_keys=check.opt_list_param(
                partially_resolved_by_keys, "partially_resolved_by_keys"
            ),
        )

    @property
    def solid_handle(self) -> "NodeHandle":
        return self.handle.solid_handle

    @property
    def key(self) -> str:
        return self.handle.to_key()

    @property
    def kind(self) -> StepKind:
        return StepKind.UNRESOLVED_MAPPED

    @property
    def step_outputs(self) -> List[StepOutput]:
        return list(self.step_output_dict.values())

    @property
    def step_inputs(self) -> List[Union[StepInput, UnresolvedMappedStepInput]]:
        return list(self.step_input_dict.values())

    def step_input_named(self, name: str) -> Union[StepInput, UnresolvedMappedStepInput]:
        check.str_param(name, "name")
        return self.step_input_dict[name]

    def step_output_named(self, name: str) -> StepOutput:
        check.str_param(name, "name")
        return self.step_output_dict[name]

    def get_all_dependency_keys(self) -> Set[str]:
        deps = set()
        for inp in self.step_inputs:
            if isinstance(inp, StepInput):
                deps.update(
                    [handle.step_key for handle in inp.get_step_output_handle_dependencies()]
                )
            elif isinstance(inp, UnresolvedMappedStepInput):
                deps.update(
                    [
                        handle.step_key
                        for handle in inp.get_step_output_handle_deps_with_placeholders()
                    ]
                )
            else:
                check.failed(f"Unexpected step input type {inp}")

        return deps

<<<<<<< HEAD
    @property
    def resolved_step_key_output_name_mapping(self) -> Sequence[StepKeyOutputNamePair]:
        pairs = []
        for inp in self.step_inputs:
            if isinstance(inp, UnresolvedMappedStepInput):
                pairs.append(StepKeyOutputNamePair(step_key=inp.resolved_by_step_key, output_name=inp.resolved_by_output_name))

        return pairs

    @property
    def resolved_by_step_key(self) -> str:
        # this function will be removed in moving to supporting being downstream of multiple dynamic outputs
        keys = self.resolved_by_step_keys
        # check.invariant(len(keys) == 1, "Unresolved step expects one and only one dynamic step key")
        return list(keys)

    @property
    def resolved_by_output_name(self) -> str:
        # this function will be removed in moving to supporting being downstream of multiple dynamic outputs
        keys = []
        for inp in self.step_inputs:
            if isinstance(inp, UnresolvedMappedStepInput):
                keys.append(inp.resolved_by_output_name)

        # check.invariant(
        #     len(keys) == 1, "Unresolved step expects one and only one dynamic output name"
        # )

        return keys

    @property
    def resolved_by_step_keys(self) -> Sequence[str]:
        keys = []
        for inp in self.step_inputs:
            if isinstance(inp, UnresolvedMappedStepInput):
                keys.append(inp.resolved_by_step_key)

        return keys
=======
    # @property
    # def resolved_by_step_key(self) -> str:
    #     # this function will be removed in moving to supporting being downstream of multiple dynamic outputs
    #     keys = self.resolved_by_step_keys
    #     check.invariant(len(keys) == 1, "Unresolved step expects one and only one dynamic step key")
    #     return list(keys)[0]

    @property
    def resolution_source(self):
        # proto note: this will be sources to support N direct
        sources = set()
        for inp in self.step_inputs:
            if isinstance(inp, UnresolvedMappedStepInput):
                sources.add(inp.source)

        # proto note: and this will go away
        check.invariant(
            len(sources) == 1, "Unresolved step expects one and only one dynamic output name"
        )

        return list(sources)[0]

    @property
    def resolved_by_step_keys(self) -> FrozenSet[str]:
        # keys = set()
        # for inp in self.step_inputs:
        #     if isinstance(inp, UnresolvedMappedStepInput):
        #         keys.add(inp.resolved_by_step_key)

        # return frozenset(keys)
        return frozenset([self.resolution_source.get_resolving_handle().step_key])

    def resolve(
        self, mappings: Dict[str, Dict[str, List[str]]]
    ) -> Tuple[List[ExecutionStep], List["UnresolvedMappedExecutionStep"]]:
        if not all(key in mappings for key in self.resolved_by_step_keys):
            check.failed(
                "resolving with mappings that do not contain all required step keys",
            )
>>>>>>> 68d61b3c

        execution_steps = []
<<<<<<< HEAD
        step_key_output_pairs = self.resolved_step_key_output_name_mapping

        # zip the dynamic outputs into groups (this can certainly be optimized)

        # ensure all upstream ops returned the same number of outputs
        mappings_lists = [mappings[p.step_key][p.output_name] for p in step_key_output_pairs]
        if not all(len(mappings_lists[0])== len(i) for i in mappings_lists):
            # replace with real exception
            raise Exception("All upstream ops must return an equal number of outputs to use zip")

        output_groups: List[Dict[str, Dict[str, str]]] = []
        for i in range(len(mappings_lists[0])):
            group = {}
            for p in step_key_output_pairs:
                step_key_group = group.get(p.step_key, {})
                step_key_group[p.output_name] = mappings[p.step_key][p.output_name][i]
                group[p.step_key] = step_key_group
            output_groups.append(group)


        for group in output_groups:
            group_mapped_key = ",".join([group[p.step_key][p.output_name] for p in step_key_output_pairs])
            resolved_inputs = [_resolved_input(inp, group[inp.resolved_by_step_key][inp.resolved_by_output_name]) for inp in self.step_inputs]
            execution_steps.append(
                    ExecutionStep(
                        handle=ResolvedFromDynamicStepHandle(self.handle.solid_handle, group_mapped_key),
=======
        unresolved_steps = []
        handle = self.resolution_source.get_resolving_handle()

        for mapped_key in mappings[handle.step_key][handle.output_name]:
            resolved_inputs = [_resolved_input(inp, mapped_key) for inp in self.step_inputs]
            # guard against any([]) => true
            check.invariant(len(resolved_inputs) > 0, "there must some resolved inputs")
            keys = [*self.partially_resolved_by_keys, mapped_key]
            if any(isinstance(inp, UnresolvedMappedStepInput) for inp in resolved_inputs):
                unresolved_steps.append(
                    UnresolvedMappedExecutionStep(
                        handle=self.handle.partial_resolve(mapped_key),
                        pipeline_name=self.pipeline_name,
                        step_inputs=resolved_inputs,
                        step_outputs=self.step_outputs,
                        tags=self.tags,
                        partially_resolved_by_keys=keys,
                    )
                )
            else:
                execution_steps.append(
                    ExecutionStep(
                        handle=ResolvedFromDynamicStepHandle(self.handle.solid_handle, keys),
>>>>>>> 68d61b3c
                        pipeline_name=self.pipeline_name,
                        step_inputs=resolved_inputs,
                        step_outputs=self.step_outputs,
                        tags=self.tags,
                    )
                )

        return execution_steps, unresolved_steps


def _resolved_input(
    step_input: Union[StepInput, UnresolvedMappedStepInput],
    map_key: str,
):
    if isinstance(step_input, StepInput):
        return step_input

    return step_input.resolve(map_key)


class UnresolvedCollectExecutionStep(
    NamedTuple(
        "_UnresolvedCollectExecutionStep",
        [
            ("handle", StepHandle),
            ("pipeline_name", str),
            ("step_input_dict", Dict[str, Union[StepInput, UnresolvedCollectStepInput]]),
            ("step_output_dict", Dict[str, StepOutput]),
            ("tags", Dict[str, str]),
        ],
    ),
    IExecutionStep,
):
    """
    A placeholder step that will become 1 ExecutionStep that collects over a dynamic output or downstream from one once it resolves.
    """

    def __new__(
        cls,
        handle: StepHandle,
        pipeline_name: str,
        step_inputs: List[Union[StepInput, UnresolvedCollectStepInput]],
        step_outputs: List[StepOutput],
        tags: Optional[Dict[str, str]],
    ):
        return super(UnresolvedCollectExecutionStep, cls).__new__(
            cls,
            handle=check.inst_param(handle, "handle", StepHandle),
            pipeline_name=check.str_param(pipeline_name, "pipeline_name"),
            step_input_dict={
                si.name: si
                for si in check.list_param(
                    step_inputs, "step_inputs", of_type=(StepInput, UnresolvedCollectStepInput)
                )
            },
            step_output_dict={
                so.name: so
                for so in check.list_param(step_outputs, "step_outputs", of_type=StepOutput)
            },
            tags=check.opt_dict_param(tags, "tags", key_type=str),
        )

    @property
    def solid_handle(self) -> "NodeHandle":
        return self.handle.solid_handle

    @property
    def key(self) -> str:
        return self.handle.to_key()

    @property
    def kind(self) -> StepKind:
        return StepKind.UNRESOLVED_COLLECT

    @property
    def step_inputs(self) -> List[Union[StepInput, UnresolvedCollectStepInput]]:
        return list(self.step_input_dict.values())

    @property
    def step_outputs(self) -> List[StepOutput]:
        return list(self.step_output_dict.values())

    def step_input_named(self, name: str) -> Union[StepInput, UnresolvedCollectStepInput]:
        check.str_param(name, "name")
        return self.step_input_dict[name]

    def step_output_named(self, name: str) -> StepOutput:
        check.str_param(name, "name")
        return self.step_output_dict[name]

    def get_all_dependency_keys(self) -> Set[str]:
        deps = set()
        for inp in self.step_inputs:
            if isinstance(inp, StepInput):
                deps.update(
                    [handle.step_key for handle in inp.get_step_output_handle_dependencies()]
                )
            elif isinstance(inp, UnresolvedCollectStepInput):
                deps.update(
                    [
                        handle.step_key
                        for handle in inp.get_step_output_handle_deps_with_placeholders()
                    ]
                )
            else:
                check.failed(f"Unexpected step input type {inp}")

        return deps

    @property
    def resolved_by_step_keys(self) -> FrozenSet[str]:
        keys = []
        for inp in self.step_inputs:
            if isinstance(inp, UnresolvedCollectStepInput):
<<<<<<< HEAD
                if isinstance(inp.resolved_by_step_key, list):
                    keys.extend(inp.resolved_by_step_key)
                else:
                    keys.append(inp.resolved_by_step_key)
=======
                for h in inp.source.get_resolving_handles():
                    keys.add(h.step_key)
>>>>>>> 68d61b3c

        return keys

    def resolve(self, mappings: Dict[str, Dict[str, List[str]]]) -> ExecutionStep:
        check.invariant(
            all(key in mappings for key in self.resolved_by_step_keys),
            "resolving with mappings that do not contain all required step keys",
        )

        resolved_inputs = []
        unresolved = False
        for inp in self.step_inputs:
            if isinstance(inp, StepInput):
                resolved_inputs.append(inp)
            else:
<<<<<<< HEAD
                # this is super hacky. what we really need is a way to pass the combined mapping keys from
                # the map step down to this resolve. Instead i'm just recreating them from the mappings
                # dict, which is prone to error

                zipped_mappings = []
                step_key_output_pairs = inp.resolved_step_key_output_name_mapping
                mappings_lists = [mappings[p.step_key][p.output_name] for p in step_key_output_pairs]

                for i in range(len(mappings_lists[0])):
                    zipped_mappings.append([])
                    for p in step_key_output_pairs:
                        zipped_mapping_i = zipped_mappings[i]
                        zipped_mapping_i.append(mappings[p.step_key][p.output_name][i])
                        zipped_mappings[i] = zipped_mapping_i

                zipped_mapping_keys = [",".join(zip_group) for zip_group in zipped_mappings]

                resolved_inputs.append(
                        inp.resolve(zipped_mapping_keys)
                    )

        return ExecutionStep(
            handle=self.handle,
            pipeline_name=self.pipeline_name,
            step_inputs=resolved_inputs,
            step_outputs=self.step_outputs,
            tags=self.tags,
        )
=======
                new_inp = inp.resolve(mappings)
                if isinstance(new_inp, UnresolvedCollectStepInput):
                    unresolved = True
                resolved_inputs.append(new_inp)
        if unresolved:
            return UnresolvedCollectExecutionStep(
                handle=self.handle,
                pipeline_name=self.pipeline_name,
                step_inputs=resolved_inputs,
                step_outputs=self.step_outputs,
                tags=self.tags,
            )
        else:
            return ExecutionStep(
                handle=self.handle,
                pipeline_name=self.pipeline_name,
                step_inputs=resolved_inputs,
                step_outputs=self.step_outputs,
                tags=self.tags,
            )
>>>>>>> 68d61b3c
<|MERGE_RESOLUTION|>--- conflicted
+++ resolved
@@ -306,77 +306,49 @@
 
         return deps
 
-<<<<<<< HEAD
-    @property
-    def resolved_step_key_output_name_mapping(self) -> Sequence[StepKeyOutputNamePair]:
-        pairs = []
-        for inp in self.step_inputs:
-            if isinstance(inp, UnresolvedMappedStepInput):
-                pairs.append(StepKeyOutputNamePair(step_key=inp.resolved_by_step_key, output_name=inp.resolved_by_output_name))
-
-        return pairs
-
-    @property
-    def resolved_by_step_key(self) -> str:
-        # this function will be removed in moving to supporting being downstream of multiple dynamic outputs
-        keys = self.resolved_by_step_keys
-        # check.invariant(len(keys) == 1, "Unresolved step expects one and only one dynamic step key")
-        return list(keys)
-
-    @property
-    def resolved_by_output_name(self) -> str:
-        # this function will be removed in moving to supporting being downstream of multiple dynamic outputs
-        keys = []
-        for inp in self.step_inputs:
-            if isinstance(inp, UnresolvedMappedStepInput):
-                keys.append(inp.resolved_by_output_name)
-
-        # check.invariant(
-        #     len(keys) == 1, "Unresolved step expects one and only one dynamic output name"
-        # )
-
-        return keys
-
-    @property
-    def resolved_by_step_keys(self) -> Sequence[str]:
-        keys = []
-        for inp in self.step_inputs:
-            if isinstance(inp, UnresolvedMappedStepInput):
-                keys.append(inp.resolved_by_step_key)
-
-        return keys
-=======
     # @property
     # def resolved_by_step_key(self) -> str:
     #     # this function will be removed in moving to supporting being downstream of multiple dynamic outputs
     #     keys = self.resolved_by_step_keys
-    #     check.invariant(len(keys) == 1, "Unresolved step expects one and only one dynamic step key")
-    #     return list(keys)[0]
-
-    @property
-    def resolution_source(self):
-        # proto note: this will be sources to support N direct
-        sources = set()
+    #     # check.invariant(len(keys) == 1, "Unresolved step expects one and only one dynamic step key")
+    #     return list(keys)
+
+    @property
+    def resolution_sources(self):
+        sources = [] # note - should this be a set? ideally need to keep ordered so that the mapping key is deterministic
         for inp in self.step_inputs:
             if isinstance(inp, UnresolvedMappedStepInput):
-                sources.add(inp.source)
-
-        # proto note: and this will go away
-        check.invariant(
-            len(sources) == 1, "Unresolved step expects one and only one dynamic output name"
-        )
-
-        return list(sources)[0]
-
-    @property
-    def resolved_by_step_keys(self) -> FrozenSet[str]:
-        # keys = set()
+                sources.append(inp.source)
+
+        return sources
+
+    @property
+    def resolved_by_output_name(self) -> str:
+        # this function will be removed in moving to supporting being downstream of multiple dynamic outputs
+        keys = []
+        for inp in self.step_inputs:
+            if isinstance(inp, UnresolvedMappedStepInput):
+                keys.append(inp.resolved_by_output_name)
+
+        # check.invariant(
+        #     len(keys) == 1, "Unresolved step expects one and only one dynamic output name"
+        # )
+
+        return keys
+
+    @property
+    def resolved_by_step_keys(self) -> Sequence[str]:
+        # keys = []
         # for inp in self.step_inputs:
         #     if isinstance(inp, UnresolvedMappedStepInput):
-        #         keys.add(inp.resolved_by_step_key)
-
-        # return frozenset(keys)
-        return frozenset([self.resolution_source.get_resolving_handle().step_key])
+        #         keys.append(inp.resolved_by_step_key)
+
+        # return keys
+
+        return frozenset([h.step_key for h in self.get_resolving_handles()])
+
+    def get_resolving_handles(self):
+        return [h for s in self.resolution_sources for h in s.get_resolving_handles()]
 
     def resolve(
         self, mappings: Dict[str, Dict[str, List[str]]]
@@ -385,49 +357,39 @@
             check.failed(
                 "resolving with mappings that do not contain all required step keys",
             )
->>>>>>> 68d61b3c
 
         execution_steps = []
-<<<<<<< HEAD
-        step_key_output_pairs = self.resolved_step_key_output_name_mapping
+        unresolved_steps = []
+        handles = self.get_resolving_handles()
 
         # zip the dynamic outputs into groups (this can certainly be optimized)
 
         # ensure all upstream ops returned the same number of outputs
-        mappings_lists = [mappings[p.step_key][p.output_name] for p in step_key_output_pairs]
+        mappings_lists = [mappings[h.step_key][h.output_name] for h in handles]
         if not all(len(mappings_lists[0])== len(i) for i in mappings_lists):
-            # replace with real exception
+            # TODO - replace with real exception
             raise Exception("All upstream ops must return an equal number of outputs to use zip")
 
         output_groups: List[Dict[str, Dict[str, str]]] = []
         for i in range(len(mappings_lists[0])):
             group = {}
-            for p in step_key_output_pairs:
-                step_key_group = group.get(p.step_key, {})
-                step_key_group[p.output_name] = mappings[p.step_key][p.output_name][i]
-                group[p.step_key] = step_key_group
+            for h in handles:
+                step_key_group = group.get(h.step_key, {})
+                step_key_group[h.output_name] = mappings[h.step_key][h.output_name][i]
+                group[h.step_key] = step_key_group
             output_groups.append(group)
 
 
         for group in output_groups:
-            group_mapped_key = ",".join([group[p.step_key][p.output_name] for p in step_key_output_pairs])
-            resolved_inputs = [_resolved_input(inp, group[inp.resolved_by_step_key][inp.resolved_by_output_name]) for inp in self.step_inputs]
-            execution_steps.append(
-                    ExecutionStep(
-                        handle=ResolvedFromDynamicStepHandle(self.handle.solid_handle, group_mapped_key),
-=======
-        unresolved_steps = []
-        handle = self.resolution_source.get_resolving_handle()
-
-        for mapped_key in mappings[handle.step_key][handle.output_name]:
-            resolved_inputs = [_resolved_input(inp, mapped_key) for inp in self.step_inputs]
-            # guard against any([]) => true
+            group_mapped_key = ",".join([group[h.step_key][h.output_name] for h in handles])
+            resolved_inputs = [_resolved_input(inp, group[inp.get_resolving_handles()[0].step_key][inp.get_resolving_handles()[0].output_name]) for inp in self.step_inputs]
+             # guard against any([]) => true
             check.invariant(len(resolved_inputs) > 0, "there must some resolved inputs")
-            keys = [*self.partially_resolved_by_keys, mapped_key]
+            keys = [*self.partially_resolved_by_keys, group_mapped_key]
             if any(isinstance(inp, UnresolvedMappedStepInput) for inp in resolved_inputs):
                 unresolved_steps.append(
                     UnresolvedMappedExecutionStep(
-                        handle=self.handle.partial_resolve(mapped_key),
+                        handle=self.handle.partial_resolve(group_mapped_key),
                         pipeline_name=self.pipeline_name,
                         step_inputs=resolved_inputs,
                         step_outputs=self.step_outputs,
@@ -439,7 +401,6 @@
                 execution_steps.append(
                     ExecutionStep(
                         handle=ResolvedFromDynamicStepHandle(self.handle.solid_handle, keys),
->>>>>>> 68d61b3c
                         pipeline_name=self.pipeline_name,
                         step_inputs=resolved_inputs,
                         step_outputs=self.step_outputs,
@@ -554,15 +515,8 @@
         keys = []
         for inp in self.step_inputs:
             if isinstance(inp, UnresolvedCollectStepInput):
-<<<<<<< HEAD
-                if isinstance(inp.resolved_by_step_key, list):
-                    keys.extend(inp.resolved_by_step_key)
-                else:
-                    keys.append(inp.resolved_by_step_key)
-=======
                 for h in inp.source.get_resolving_handles():
-                    keys.add(h.step_key)
->>>>>>> 68d61b3c
+                    keys.append(h.step_key)
 
         return keys
 
@@ -578,40 +532,28 @@
             if isinstance(inp, StepInput):
                 resolved_inputs.append(inp)
             else:
-<<<<<<< HEAD
                 # this is super hacky. what we really need is a way to pass the combined mapping keys from
                 # the map step down to this resolve. Instead i'm just recreating them from the mappings
                 # dict, which is prone to error
 
-                zipped_mappings = []
-                step_key_output_pairs = inp.resolved_step_key_output_name_mapping
-                mappings_lists = [mappings[p.step_key][p.output_name] for p in step_key_output_pairs]
-
-                for i in range(len(mappings_lists[0])):
-                    zipped_mappings.append([])
-                    for p in step_key_output_pairs:
-                        zipped_mapping_i = zipped_mappings[i]
-                        zipped_mapping_i.append(mappings[p.step_key][p.output_name][i])
-                        zipped_mappings[i] = zipped_mapping_i
-
-                zipped_mapping_keys = [",".join(zip_group) for zip_group in zipped_mappings]
-
-                resolved_inputs.append(
-                        inp.resolve(zipped_mapping_keys)
-                    )
-
-        return ExecutionStep(
-            handle=self.handle,
-            pipeline_name=self.pipeline_name,
-            step_inputs=resolved_inputs,
-            step_outputs=self.step_outputs,
-            tags=self.tags,
-        )
-=======
+                # zipped_mappings = []
+                # handles = inp.get_resolving_handles()
+                # mappings_lists = [mappings[h.step_key][h.output_name] for h in handles]
+
+                # for i in range(len(mappings_lists[0])):
+                #     zipped_mappings.append([])
+                #     for h in handles:
+                #         zipped_mapping_i = zipped_mappings[i]
+                #         zipped_mapping_i.append(mappings[h.step_key][h.output_name][i])
+                #         zipped_mappings[i] = zipped_mapping_i
+
+                # zipped_mapping_keys = [",".join(zip_group) for zip_group in zipped_mappings]
+
                 new_inp = inp.resolve(mappings)
                 if isinstance(new_inp, UnresolvedCollectStepInput):
                     unresolved = True
                 resolved_inputs.append(new_inp)
+
         if unresolved:
             return UnresolvedCollectExecutionStep(
                 handle=self.handle,
@@ -627,5 +569,4 @@
                 step_inputs=resolved_inputs,
                 step_outputs=self.step_outputs,
                 tags=self.tags,
-            )
->>>>>>> 68d61b3c
+            )